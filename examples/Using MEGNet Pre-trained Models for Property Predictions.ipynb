--- conflicted
+++ resolved
@@ -23,7 +23,7 @@
     "import torch\n",
     "from pymatgen.core import Element, Structure, Lattice\n",
     "\n",
-    "## Import megnet related modules\n",
+    "# Import megnet related modules\n",
     "from matgl.models.megnet import MEGNet, MEGNetCalculator"
    ]
   },
@@ -58,17 +58,19 @@
      "name": "stdout",
      "output_type": "stream",
      "text": [
-      "The predicted formation energy for CsCl is -2.150673 eV/atom.\n"
+      "The predicted formation energy for CsCl is -2.152 eV/atom.\n"
      ]
     },
     {
      "name": "stderr",
      "output_type": "stream",
      "text": [
-      "/Users/kenko/miniconda3/envs/mavrl/lib/python3.10/site-packages/dgl/backend/pytorch/tensor.py:52: UserWarning: Creating a tensor from a list of numpy.ndarrays is extremely slow. Please consider converting the list to a single numpy.ndarray with numpy.array() before converting to a tensor. (Triggered internally at  /Users/runner/work/pytorch/pytorch/pytorch/torch/csrc/utils/tensor_new.cpp:204.)\n",
+      "/Users/shyue/miniconda3/envs/mavrl/lib/python3.9/site-packages/dgl/backend/pytorch/tensor.py:52: UserWarning: Creating a tensor from a list of numpy.ndarrays is extremely slow. Please consider converting the list to a single numpy.ndarray with numpy.array() before converting to a tensor. (Triggered internally at /Users/runner/work/pytorch/pytorch/pytorch/torch/csrc/utils/tensor_new.cpp:248.)\n",
       "  return th.as_tensor(data, dtype=dtype)\n",
-      "/Users/kenko/miniconda3/envs/mavrl/lib/python3.10/site-packages/dgl/readout.py:443: DGLWarning: For a single graph, use a tensor of shape (1, *) for graph_feat. The support of shape (*) will be deprecated.\n",
-      "  dgl_warning(\n"
+      "/Users/shyue/miniconda3/envs/mavrl/lib/python3.9/site-packages/dgl/readout.py:443: DGLWarning: For a single graph, use a tensor of shape (1, *) for graph_feat. The support of shape (*) will be deprecated.\n",
+      "  dgl_warning(\n",
+      "/Users/shyue/miniconda3/envs/mavrl/lib/python3.9/site-packages/dgl/backend/pytorch/tensor.py:445: UserWarning: TypedStorage is deprecated. It will be removed in the future and UntypedStorage will be the only storage class. This should only matter to you if you are using storages directly.  To access UntypedStorage directly, use tensor.untyped_storage() instead of tensor.storage()\n",
+      "  assert input.numel() == input.storage().size(), (\n"
      ]
     }
    ],
@@ -76,11 +78,11 @@
     "# load the pre-trained MEGNet model. By default it is the formation energy model.\n",
     "model = MEGNet.load()\n",
     "# This is the structure obtained from the Materials Project.\n",
-    "struct = Structure.from_spacegroup(\"Pm-3m\", Lattice.cubic(4.14), [\"Cs\", \"Cl\"], [[0, 0, 0], [0.5, 0.5, 0.5]])\n",
+    "struct = Structure.from_spacegroup(\"Pm-3m\", Lattice.cubic(4.1437), [\"Cs\", \"Cl\"], [[0, 0, 0], [0.5, 0.5, 0.5]])\n",
     "# define MEGNet calculator\n",
     "predictor = MEGNetCalculator(model=model, device=device)\n",
     "eform = predictor.predict_structure(struct)\n",
-    "print(f\"The predicted formation energy for CsCl is {float(eform.numpy()):3f} eV/atom.\")"
+    "print(f\"The predicted formation energy for CsCl is {float(eform.numpy()):.3f} eV/atom.\")"
    ]
   },
   {
@@ -103,23 +105,20 @@
      "name": "stdout",
      "output_type": "stream",
      "text": [
-      "The predicted PBE BandGap for CsCl is 5.091 eV.\n"
+      "The predicted PBE BandGap for CsCl is 5.094 eV.\n"
      ]
     }
    ],
    "source": [
     "model = MEGNet.load(\"MP-2019.4.1-BandGap\")\n",
+    "# read structure\n",
     "\n",
     "# define graph label (\"0\": PBE, \"1\": GLLB-SC, \"2\": HSE, \"3\": SCAN) for multi-fidelity model\n",
     "graph_attrs = torch.tensor([0])\n",
     "# define MEGNet calculator\n",
     "predictor = MEGNetCalculator(model=model, device=device)\n",
     "bandgap = predictor.predict_structure(struct, graph_attrs)\n",
-<<<<<<< HEAD
     "print(f\"The predicted PBE BandGap for CsCl is {float(bandgap.numpy()):.3f} eV.\")"
-=======
-    "print(f\"The predicted PBE BandGap for a CsCl crystal is {float(bandgap.numpy()):.3f} eV\")"
->>>>>>> d4ce0f87
    ]
   },
   {
@@ -147,7 +146,7 @@
    "name": "python",
    "nbconvert_exporter": "python",
    "pygments_lexer": "ipython3",
-   "version": "3.10.9"
+   "version": "3.9.16"
   }
  },
  "nbformat": 4,
